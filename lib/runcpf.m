--- conflicted
+++ resolved
@@ -99,15 +99,6 @@
 %   Shrirang Abhyankar, Argonne National Laboratory,
 %   and Alexander Flueck, IIT
 %
-<<<<<<< HEAD
-%   Modified by Shrirang Abhyankar, Argonne National Laboratory
-%   2015.11.25 (Updated to support voltage dependent loads, active and
-%               reactive power limits, discrete event handling capabilities)
-%
-%   $Id$
-%
-=======
->>>>>>> 0108dc1d
 %   This file is part of MATPOWER.
 %   Covered by the 3-clause BSD License (see LICENSE file for details).
 %   See http://www.pserc.cornell.edu/matpower/ for more info.
@@ -283,11 +274,8 @@
 cb_data = struct( ...
     'mpc_base', mpcbase, ...
     'mpc_target', mpctarget, ...
-<<<<<<< HEAD
     'Sbusb', Sbusb, ...
     'Sbust', Sbust, ...
-=======
->>>>>>> 0108dc1d
     'Sxfr', Sxfr, ...
     'Ybus', Ybus, ...
     'Yf', Yf, ...
@@ -315,7 +303,6 @@
 %% tangent predictor z = [dx;dlam]
 z = zeros(2*length(V)+1,1);
 z(end,1) = 1.0;
-<<<<<<< HEAD
 zprv = z;
 
 %% set up events
@@ -373,17 +360,6 @@
 for k = 1:length(event.fcns)
     [event.fprv{k},event.terminate{k}] = event.fcns{k}(cont_steps,V,lam,Vprv,lamprv,z,cb_data);
 end
-=======
-while continuation
-    cont_steps = cont_steps + 1;
-    %% prediction for next step
-    [V0, lam0, z] = cpf_predictor(V, lam, Ybus, Sbusb, Sbust, pv, pq, step, z, ...
-        Vprv, lamprv, parameterization);
-
-    %% save previous voltage, lambda before updating
-    Vprv = V;
-    lamprv = lam;
->>>>>>> 0108dc1d
 
 while continuation && event.status ~= cpf_es.TERMINATE
     cont_steps = cont_steps + 1;
@@ -511,10 +487,6 @@
 end
 
 %% update bus and gen matrices to reflect the loading and generation
-<<<<<<< HEAD
-=======
-%% at final lambda
->>>>>>> 0108dc1d
 bust(:,PD) = busb(:,PD) + lam*(bust(:,PD) - busb(:,PD));
 bust(:,QD) = busb(:,QD) + lam*(bust(:,QD) - busb(:,QD));
 gent(:,PG) = genb(:,PG) + lam*(gent(:,PG) - genb(:,PG));
