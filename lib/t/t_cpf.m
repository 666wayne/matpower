--- conflicted
+++ resolved
@@ -5,14 +5,6 @@
 %   Copyright (c) 2013-2016 by Power System Engineering Research Center (PSERC)
 %   by Ray Zimmerman, PSERC Cornell
 %
-<<<<<<< HEAD
-%   2015.10.27 Updated by Shrirang Abhyankar, Argonne National Laboratory
-%   Added tests for generator Q limits
-%
-%   $Id$
-%
-=======
->>>>>>> 0108dc1d
 %   This file is part of MATPOWER.
 %   Covered by the 3-clause BSD License (see LICENSE file for details).
 %   See http://www.pserc.cornell.edu/matpower/ for more info.
@@ -116,7 +108,7 @@
     iterations = 22;
     t_ok(r.success, [t 'success']);
     t_is(r.cpf.iterations, iterations, 12, [t 'iterations']);
-    t_is(r.cpf.max_lam, 0.99026, 3, [t 'max_lam']);
+    t_is(r.cpf.max_lam, 0.99025, 3, [t 'max_lam']);
     t_is(size(r.cpf.V_p), [10 iterations+1], 12, [t 'size(V_p)']);
     t_is(size(r.cpf.V_c), [10 iterations+1], 12, [t 'size(V_c)']);
     t_is(size(r.cpf.lam_p), [1 iterations+1], 12, [t 'size(lam_p)']);
@@ -129,7 +121,7 @@
     iterations = 22;
     t_ok(r.success, [t 'success']);
     t_is(r.cpf.iterations, iterations, 12, [t 'iterations']);
-    t_is(r.cpf.max_lam, 0.99026, 3, [t 'max_lam']);
+    t_is(r.cpf.max_lam, 0.99025, 3, [t 'max_lam']);
     t_is(size(r.cpf.V_p), [10 iterations+1], 12, [t 'size(V_p)']);
     t_is(size(r.cpf.V_c), [10 iterations+1], 12, [t 'size(V_c)']);
     t_is(size(r.cpf.lam_p), [1 iterations+1], 12, [t 'size(lam_p)']);
